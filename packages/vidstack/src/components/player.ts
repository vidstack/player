import {
  Component,
  computed,
  effect,
  method,
  onDispose,
  peek,
  prop,
  provideContext,
  signal,
  type WriteSignalRecord,
} from 'maverick.js';
import type { ElementAttributesRecord } from 'maverick.js/element';
import {
  animationFrameThrottle,
  camelToKebabCase,
  isString,
  listenEvent,
  setAttribute,
  setStyle,
  uppercaseFirstChar,
} from 'maverick.js/std';

import {
  AudioTrackList,
  isTrackCaptionKind,
  MediaControls,
  MediaRemoteControl,
  mediaState,
  TextRenderers,
  TextTrackList,
  VideoQualityList,
  type FindMediaPlayerEvent,
  type MediaFullscreenRequestTarget,
  type MediaPlayerConnectEvent,
  type MediaPlayerEvents,
  type MediaPlayerProps,
  type MediaPlayerState,
  type MediaStateAccessors,
  type MediaStore,
} from '../core';
import { AdsController } from '../core/ads/controller';
import { ImaSdkLoader } from '../core/ads/lib-loader';
import type { ImaSdk } from '../core/ads/types';
import { MEDIA_ATTRIBUTES, mediaAttributes } from '../core/api/media-attrs';
import { mediaContext, type MediaContext } from '../core/api/media-context';
import { mediaPlayerProps } from '../core/api/player-props';
import { MediaKeyboardController } from '../core/keyboard/controller';
import { MediaEventsLogger } from '../core/state/media-events-logger';
import { MediaLoadController } from '../core/state/media-load-controller';
import { MediaPlayerDelegate } from '../core/state/media-player-delegate';
import { MediaRequestContext, MediaRequestManager } from '../core/state/media-request-manager';
import { MediaStateManager } from '../core/state/media-state-manager';
import { MediaStateSync } from '../core/state/media-state-sync';
import { LocalMediaStorage, type MediaStorage } from '../core/state/media-storage';
import { NavigatorMediaSession } from '../core/state/navigator-media-session';
import { TextTrackSymbol } from '../core/tracks/text/symbols';
import { canFullscreen } from '../foundation/fullscreen/controller';
import { Logger } from '../foundation/logger/controller';
import { LogPrinter } from '../foundation/logger/log-printer';
import { FocusVisibleController } from '../foundation/observers/focus-visible';
import { ScreenOrientationController } from '../foundation/orientation/controller';
import { RequestQueue } from '../foundation/queue/request-queue';
import type { AnyMediaProvider, MediaProviderAdapter } from '../providers';
import { setAttributeIfEmpty } from '../utils/dom';
import { clampNumber } from '../utils/number';
import { IS_IPHONE } from '../utils/support';

declare global {
  interface HTMLElementEventMap {
    'media-player-connect': MediaPlayerConnectEvent;
    'find-media-player': FindMediaPlayerEvent;
  }
}

/**
 * All media elements exist inside the `<media-player>` component. This component's main
 * responsibilities are to manage media state updates, dispatch media events, handle media
 * requests, and expose media state through HTML attributes and CSS properties for styling
 * purposes.
 *
 * @attr data-airplay - Whether AirPlay is connected.
 * @attr data-autoplay - Autoplay has successfully started.
 * @attr data-autoplay-error - Autoplay has failed to start.
 * @attr data-buffering - Media is not ready for playback or waiting for more data.
 * @attr data-can-airplay - Whether AirPlay is available.
 * @attr data-can-fullscreen - Fullscreen mode is available.
 * @attr data-can-google-cast - Whether Google Cast is available.
 * @attr data-can-load - Media can now begin loading.
 * @attr data-can-pip - Picture-in-Picture mode is available.
 * @attr data-can-play - Media is ready for playback.
 * @attr data-can-seek - Seeking operations are permitted.
 * @attr data-captions - Captions are available and visible.
 * @attr data-controls - Controls are visible.
 * @attr data-ended - Playback has ended.
 * @attr data-error - Issue with media loading/playback.
 * @attr data-fullscreen - Fullscreen mode is active.
 * @attr data-google-cast - Whether Google Cast is connected.
 * @attr data-ios-controls - iOS controls are visible.
 * @attr data-load - Specified load strategy.
 * @attr data-live - Media is live stream.
 * @attr data-live-edge - Playback is at the live edge.
 * @attr data-loop - Media is set to replay on end.
 * @attr data-media-type - Current media type (audio/video).
 * @attr data-muted - Whether volume is muted (0).
 * @attr data-orientation - Current screen orientation (landscape/portrait).
 * @attr data-paused - Whether playback is paused.
 * @attr data-pip - Picture-in-picture mode is active.
 * @attr data-playing - Playback is active.
 * @attr data-playsinline - Media should play inline by default (iOS).
 * @attr data-pointer - The user's pointer device type (coarse/fine).
 * @attr data-preview - The user is interacting with the time slider.
 * @attr data-remote-type - The remote playback type (airplay/google-cast).
 * @attr data-remote-state - The remote playback state (connecting/connected/disconnected).
 * @attr data-seeking - User is seeking to a new playback position.
 * @attr data-started - Media playback has started.
 * @attr data-stream-type - Current stream type.
 * @attr data-view-type - Current view type (audio/video).
 * @attr data-waiting - Media is waiting for more data to resume playback.
 * @attr data-focus - Whether player is being keyboard focused.
 * @attr data-hocus - Whether player is being keyboard focused or hovered over.
 * @docs {@link https://www.vidstack.io/docs/player/components/media/player}
 */
export class MediaPlayer
  extends Component<MediaPlayerProps, MediaPlayerState, MediaPlayerEvents>
  implements MediaStateAccessors
{
  static props: MediaPlayerProps = mediaPlayerProps;
  static state = mediaState;

  private _media: MediaContext;
  private _stateMgr: MediaStateManager;
  private _requestMgr: MediaRequestManager;

  @prop
  readonly canPlayQueue = new RequestQueue();

  @prop
  readonly remoteControl: MediaRemoteControl;

  private get _provider() {
    return this._media.$provider() as AnyMediaProvider | null;
  }

  private get _$$props() {
    return this.$props as unknown as WriteSignalRecord<MediaPlayerProps>;
  }

  constructor() {
    super();

    new MediaStateSync();

    const context = {
      player: this,
      qualities: new VideoQualityList(),
      audioTracks: new AudioTrackList(),
      storage: null,
      $provider: signal<MediaProvider | null>(null),
      $providerSetup: signal(false),
      $props: this.$props,
      $state: this.$state as MediaStore,
      $ads: signal<AdsController | null>(null),
    } as unknown as MediaContext;

    if (__DEV__) {
      const logPrinter = new LogPrinter();
      effect(() => {
        logPrinter.logLevel = this.$props.logLevel();
      });
    }

    if (__DEV__) context.logger = new Logger();
    context.remote = this.remoteControl = new MediaRemoteControl(
      __DEV__ ? context.logger : undefined,
    );
    context.remote.setPlayer(this);
    context.$iosControls = computed(this._isIOSControls.bind(this));
    context.textTracks = new TextTrackList();
    context.textTracks[TextTrackSymbol._crossOrigin] = this.$state.crossOrigin;
    context.textRenderers = new TextRenderers(context);
    context.ariaKeys = {};

    this._media = context;
    provideContext(mediaContext, context);

    this.orientation = new ScreenOrientationController();

    new FocusVisibleController();
    new MediaKeyboardController(context);
    if (__DEV__) new MediaEventsLogger(context);

    const request = new MediaRequestContext();
    this._stateMgr = new MediaStateManager(request, context);
    this._requestMgr = new MediaRequestManager(this._stateMgr, request, context);

    context.delegate = new MediaPlayerDelegate(
      this._stateMgr._handle.bind(this._stateMgr),
      context,
    );

<<<<<<< HEAD
    new MediaLoadController(this.startLoading.bind(this));

    if (!this.ads && isString(this.$props.adsUrl()) && this.$props.viewType() !== 'audio') {
      this.ads = new AdsController(context);
      this._media.$ads.set(this.ads);
    }
=======
    new NavigatorMediaSession();
    new MediaLoadController('load', this.startLoading.bind(this));
    new MediaLoadController('posterLoad', this.startLoadingPoster.bind(this));
>>>>>>> 83f6a337
  }

  protected override onSetup(): void {
    this._setupMediaAttributes();
    effect(this._watchCanPlay.bind(this));
    effect(this._watchMuted.bind(this));
    effect(this._watchPaused.bind(this));
    effect(this._watchVolume.bind(this));
    effect(this._watchCurrentTime.bind(this));
    effect(this._watchPlaysInline.bind(this));
    effect(this._watchPlaybackRate.bind(this));
  }

  protected override onAttach(el: HTMLElement): void {
    el.setAttribute('data-media-player', '');
    setAttributeIfEmpty(el, 'tabindex', '0');
    setAttributeIfEmpty(el, 'role', 'region');

    effect(this._watchStorage.bind(this));

    if (__SERVER__) this._watchTitle();
    else effect(this._watchTitle.bind(this));

    if (__SERVER__) this._watchOrientation();
    else effect(this._watchOrientation.bind(this));

    listenEvent(el, 'find-media-player', this._onFindPlayer.bind(this));
  }

  protected override onConnect(el: HTMLElement) {
    if (IS_IPHONE) setAttribute(el, 'data-iphone', '');

    const pointerQuery = window.matchMedia('(pointer: coarse)');
    this._onPointerChange(pointerQuery);
    pointerQuery.onchange = this._onPointerChange.bind(this);

    const resize = new ResizeObserver(animationFrameThrottle(this._onResize.bind(this)));
    resize.observe(el);

    effect(this._onResize.bind(this));

    this.dispatch('media-player-connect', {
      detail: this,
      bubbles: true,
      composed: true,
    });

    if (__DEV__) this._media.logger!.setTarget(el);

    onDispose(() => {
      resize.disconnect();
      pointerQuery.onchange = null;
      if (__DEV__) this._media.logger!.setTarget(null);
    });
  }

  protected override onDestroy(): void {
    // @ts-expect-error
    this._media.player = null;
    this.canPlayQueue._reset();
  }

  private _skipTitleUpdate = false;
  private _watchTitle() {
    const el = this.$el,
      { title, live, viewType, providedTitle } = this.$state,
      isLive = live(),
      type = uppercaseFirstChar(viewType()),
      typeText = type !== 'Unknown' ? `${isLive ? 'Live ' : ''}${type}` : isLive ? 'Live' : 'Media',
      currentTitle = title();

    setAttribute(
      this.el!,
      'aria-label',
      `${typeText} Player` + (currentTitle ? ` - ${currentTitle}` : ''),
    );

    // Title attribute is removed to prevent popover interfering with user hovering over player.
    if (!__SERVER__ && el?.hasAttribute('title')) {
      this._skipTitleUpdate = true;
      el?.removeAttribute('title');
    }
  }

  private _watchOrientation() {
    const orientation = this.orientation.landscape ? 'landscape' : 'portrait';
    this.$state.orientation.set(orientation);
    setAttribute(this.el!, 'data-orientation', orientation);
    this._onResize();
  }

  private _watchCanPlay() {
    if (this.$state.canPlay() && this._provider) this.canPlayQueue._start();
    else this.canPlayQueue._stop();
  }

  private _setupMediaAttributes() {
    if (MediaPlayer[MEDIA_ATTRIBUTES]) {
      this.setAttributes(MediaPlayer[MEDIA_ATTRIBUTES]);
      return;
    }

    const $attrs: ElementAttributesRecord = {
      'data-load': function (this: MediaPlayer) {
        return this.$props.load();
      },
      'data-captions': function (this: MediaPlayer) {
        const track = this.$state.textTrack();
        return !!track && isTrackCaptionKind(track);
      },
      'data-ios-controls': function (this: MediaPlayer) {
        return this._media.$iosControls();
      },
      'data-controls': function (this: MediaPlayer) {
        return this.controls.showing;
      },
      'data-buffering': function (this: MediaPlayer) {
        const { canLoad, canPlay, waiting } = this.$state;
        return canLoad() && (!canPlay() || waiting());
      },
      'data-error': function (this: MediaPlayer) {
        const { error } = this.$state;
        return !!error();
      },
      'data-autoplay-error': function (this: MediaPlayer) {
        const { autoPlayError } = this.$state;
        return !!autoPlayError();
      },
    };

    const alias: Partial<Record<keyof MediaPlayerState, string>> = {
      autoPlay: 'autoplay',
      canAirPlay: 'can-airplay',
      canPictureInPicture: 'can-pip',
      pictureInPicture: 'pip',
      playsInline: 'playsinline',
      remotePlaybackState: 'remote-state',
      remotePlaybackType: 'remote-type',
      isAirPlayConnected: 'airplay',
      isGoogleCastConnected: 'google-cast',
    };

    for (const prop of mediaAttributes) {
      const attrName = 'data-' + (alias[prop] ?? camelToKebabCase(prop));
      $attrs[attrName] = function (this: MediaPlayer) {
        return this.$state[prop]() as string | number;
      };
    }

    delete $attrs.title;
    MediaPlayer[MEDIA_ATTRIBUTES] = $attrs;
    this.setAttributes($attrs);
  }

  private _onFindPlayer(event: FindMediaPlayerEvent) {
    event.detail(this);
  }

  private _onResize() {
    if (__SERVER__ || !this.el) return;

    const width = this.el.clientWidth,
      height = this.el.clientHeight;

    this.$state.width.set(width);
    this.$state.height.set(height);

    setStyle(this.el, '--player-width', width + 'px');
    setStyle(this.el, '--player-height', height + 'px');
  }

  private _onPointerChange(queryList: MediaQueryList | MediaQueryListEvent) {
    if (__SERVER__) return;
    const pointer = queryList.matches ? 'coarse' : 'fine';
    setAttribute(this.el!, 'data-pointer', pointer);
    this.$state.pointer.set(pointer);
    this._onResize();
  }

  private _isIOSControls() {
    const { playsInline, fullscreen } = this.$state;
    return (
      IS_IPHONE &&
      !canFullscreen() &&
      this.$state.mediaType() === 'video' &&
      (!playsInline() || fullscreen())
    );
  }

  /**
   * The current media provider.
   */
  @prop
  get provider(): AnyMediaProvider | null {
    return this._provider;
  }

  /**
   * Media controls settings.
   */
  @prop
  get controls(): MediaControls {
    return this._requestMgr._controls;
  }

  set controls(controls: boolean) {
    this._$$props.controls.set(controls);
  }

  /**
   * Controls the screen orientation of the current browser window and dispatches orientation
   * change events on the player.
   */
  @prop
  readonly orientation: ScreenOrientationController;

  /**
   * The title of the current media.
   */
  @prop
  get title() {
    return peek(this.$state.providedTitle);
  }

  set title(newTitle) {
    if (this._skipTitleUpdate) {
      this._skipTitleUpdate = false;
      return;
    }

    this.$state.providedTitle.set(newTitle);
  }

  /**
   * A list of all `VideoQuality` objects representing the set of available video renditions.
   *
   * @see {@link https://vidstack.io/docs/player/core-concepts/quality#quality-list}
   */
  @prop
  get qualities(): VideoQualityList {
    return this._media.qualities;
  }

  /**
   * A list of all `AudioTrack` objects representing the set of available audio tracks.
   *
   * @see {@link https://vidstack.io/docs/player/core-concepts/audio-tracks}
   */
  @prop
  get audioTracks(): AudioTrackList {
    return this._media.audioTracks;
  }

  /**
   * A list of all `TextTrack` objects representing the set of available text tracks.
   *
   * @see {@link https://vidstack.io/docs/player/core-concepts/text-tracks}
   */
  @prop
  get textTracks(): TextTrackList {
    return this._media.textTracks;
  }

  /**
   * Contains text renderers which are responsible for loading, parsing, and rendering text
   * tracks.
   *
   * @see {@link https://vidstack.io/docs/player/core-concepts/text-tracks#text-renderer}
   */
  @prop
  get textRenderers(): TextRenderers {
    return this._media.textRenderers;
  }

  @prop
  get duration() {
    return this.$state.duration();
  }

  set duration(duration: number) {
    this._$$props.duration.set(duration);
  }

  @prop
  get paused() {
    return peek(this.$state.paused);
  }

  set paused(paused) {
    this._queuePausedUpdate(paused);
  }

  private _watchPaused() {
    this._queuePausedUpdate(this.$props.paused());
  }

  private _queuePausedUpdate(paused: boolean) {
    if (paused) {
      this.canPlayQueue._enqueue('paused', () => this._requestMgr._pause());
    } else this.canPlayQueue._enqueue('paused', () => this._requestMgr._play());
  }

  @prop
  get muted() {
    return peek(this.$state.muted);
  }

  set muted(muted) {
    this._$$props.muted.set(muted);
  }

  private _watchMuted() {
    this._queueMutedUpdate(this.$props.muted());
  }

  private _queueMutedUpdate(muted: boolean) {
    this.canPlayQueue._enqueue('muted', () => {
      if (this._provider) this._provider.setMuted(muted);
    });
  }

  @prop
  get currentTime() {
    return peek(this.$state.currentTime);
  }

  set currentTime(time) {
    this._queueCurrentTimeUpdate(time);
  }

  private _watchCurrentTime() {
    this._queueCurrentTimeUpdate(this.$props.currentTime());
  }

  private _queueCurrentTimeUpdate(time: number) {
    this.canPlayQueue._enqueue('currentTime', () => {
      const { currentTime, clipStartTime, seekableStart, seekableEnd } = this.$state;

      if (time === peek(currentTime)) return;

      peek(() => {
        if (!this._provider) return;

        const boundTime = Math.min(
          Math.max(seekableStart() + 0.1, time + clipStartTime()),
          seekableEnd() - 0.1,
        );

        if (Number.isFinite(boundTime)) this._provider.setCurrentTime(boundTime);
      });
    });
  }

  @prop
  get volume() {
    return peek(this.$state.volume);
  }

  set volume(volume) {
    this._$$props.volume.set(volume);
  }

  private _watchVolume() {
    this._queueVolumeUpdate(this.$props.volume());
  }

  private _queueVolumeUpdate(volume: number) {
    const clampedVolume = clampNumber(0, volume, 1);
    this.canPlayQueue._enqueue('volume', () => {
      if (this._provider) this._provider.setVolume(clampedVolume);
    });
  }

  @prop
  get playbackRate() {
    return peek(this.$state.playbackRate);
  }

  set playbackRate(rate) {
    this._queuePlaybackRateUpdate(rate);
  }

  private _watchPlaybackRate() {
    this._queuePlaybackRateUpdate(this.$props.playbackRate());
  }

  private _queuePlaybackRateUpdate(rate: number) {
    this.canPlayQueue._enqueue('rate', () => {
      if (this._provider) (this._provider as MediaProviderAdapter).setPlaybackRate?.(rate);
    });
  }

  private _watchPlaysInline() {
    this._queuePlaysInlineUpdate(this.$props.playsInline());
  }

  private _queuePlaysInlineUpdate(inline: boolean) {
    this.canPlayQueue._enqueue('playsinline', () => {
      if (this._provider) (this._provider as MediaProviderAdapter).setPlaysInline?.(inline);
    });
  }

  private _watchStorage() {
    let storageValue = this.$props.storage(),
      storage: MediaStorage | null = isString(storageValue)
        ? new LocalMediaStorage()
        : storageValue;

    if (storage?.onChange) {
      const { source } = this.$state,
        playerId = isString(storageValue) ? storageValue : this.el?.id,
        mediaId = computed(this._computeMediaId.bind(this));

      effect(() => storage!.onChange!(source(), mediaId(), playerId));
    }

    this._media.storage = storage;
    this._media.textTracks.setStorage(storage);

    onDispose(() => {
      storage?.onDestroy?.();
      this._media.storage = null;
      this._media.textTracks.setStorage(null);
    });
  }

  private _computeMediaId() {
    const { clipStartTime, clipEndTime } = this.$props,
      { source } = this.$state,
      src = source();
    return src.src ? `${src.src}:${clipStartTime()}:${clipEndTime()}` : null;
  }

  /**
   * Controls advertising playback.
   */
  @prop
  ads: AdsController | undefined;

  /**
   * Begins/resumes playback of the media. If this method is called programmatically before the
   * user has interacted with the player, the promise may be rejected subject to the browser's
   * autoplay policies. This method will throw if called before media is ready for playback.
   *
   * @see {@link https://developer.mozilla.org/en-US/docs/Web/API/HTMLMediaElement/play}
   */
  @method
  async play(trigger?: Event) {
    return this._requestMgr._play(trigger);
  }

  /**
   * Pauses playback of the media. This method will throw if called before media is ready for
   * playback.
   *
   * @see {@link https://developer.mozilla.org/en-US/docs/Web/API/HTMLMediaElement/pause}
   */
  @method
  async pause(trigger?: Event) {
    return this._requestMgr._pause(trigger);
  }

  /**
   * Attempts to display the player in fullscreen. The promise will resolve if successful, and
   * reject if not. This method will throw if any fullscreen API is _not_ currently available.
   *
   * @see {@link https://vidstack.io/docs/player/core-concepts/fullscreen}
   */
  @method
  async enterFullscreen(target?: MediaFullscreenRequestTarget, trigger?: Event) {
    return this._requestMgr._enterFullscreen(target, trigger);
  }

  /**
   * Attempts to display the player inline by exiting fullscreen. This method will throw if any
   * fullscreen API is _not_ currently available.
   *
   * @see {@link https://vidstack.io/docs/player/core-concepts/fullscreen}
   */
  @method
  async exitFullscreen(target?: MediaFullscreenRequestTarget, trigger?: Event) {
    return this._requestMgr._exitFullscreen(target, trigger);
  }

  /**
   * Attempts to display the player in picture-in-picture mode. This method will throw if PIP is
   * not supported. This method will also return a `PictureInPictureWindow` if the current
   * provider supports it.
   *
   * @see {@link https://vidstack.io/docs/player/core-concepts/picture-in-picture}
   */
  @method
  enterPictureInPicture(trigger?: Event) {
    return this._requestMgr._enterPictureInPicture(trigger);
  }

  /**
   * Attempts to display the player in inline by exiting picture-in-picture mode. This method
   * will throw if not supported.
   *
   * @see {@link https://vidstack.io/docs/player/core-concepts/picture-in-picture}
   */
  @method
  exitPictureInPicture(trigger?: Event) {
    return this._requestMgr._exitPictureInPicture(trigger);
  }

  /**
   * Sets the current time to the live edge (i.e., `duration`). This is a no-op for non-live
   * streams and will throw if called before media is ready for playback.
   *
   * @see {@link https://vidstack.io/docs/player/core-concepts/live#live-edge}
   */
  @method
  seekToLiveEdge(trigger?: Event): void {
    this._requestMgr._seekToLiveEdge(trigger);
  }

  /**
   * Called when media can begin loading. Calling this method will trigger the initial provider
   * loading process. Calling it more than once has no effect.
   *
   * @see {@link https://vidstack.io/docs/player/core-concepts/loading#loading-strategies}
   */
  @method
  startLoading(trigger?: Event): void {
    this._media.delegate._notify('can-load', undefined, trigger);
  }

  /**
   * Called when the poster image can begin loading. Calling it more than once has no effect.
   *
   * @see {@link https://vidstack.io/docs/player/core-concepts/loading#loading-strategies}
   */
  @method
  startLoadingPoster(trigger?: Event) {
    this._media.delegate._notify('can-load-poster', undefined, trigger);
  }

  /**
   * Request Apple AirPlay picker to open.
   */
  @method
  requestAirPlay(trigger?: Event) {
    return this._requestMgr._requestAirPlay(trigger);
  }

  /**
   * Request Google Cast device picker to open. The Google Cast framework will be loaded if it
   * hasn't yet.
   */
  @method
  requestGoogleCast(trigger?: Event) {
    return this._requestMgr._requestGoogleCast(trigger);
  }

  override destroy() {
    this._media.remote.setPlayer(null);
    this.dispatch('destroy');
  }
}<|MERGE_RESOLUTION|>--- conflicted
+++ resolved
@@ -199,18 +199,15 @@
       context,
     );
 
-<<<<<<< HEAD
     new MediaLoadController(this.startLoading.bind(this));
 
     if (!this.ads && isString(this.$props.adsUrl()) && this.$props.viewType() !== 'audio') {
       this.ads = new AdsController(context);
       this._media.$ads.set(this.ads);
     }
-=======
     new NavigatorMediaSession();
     new MediaLoadController('load', this.startLoading.bind(this));
     new MediaLoadController('posterLoad', this.startLoadingPoster.bind(this));
->>>>>>> 83f6a337
   }
 
   protected override onSetup(): void {
