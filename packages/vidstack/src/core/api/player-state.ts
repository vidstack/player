--- conflicted
+++ resolved
@@ -194,7 +194,6 @@
   adStarted: false,
   adCuePoints: [],
   // ~~ internal props ~~
-<<<<<<< HEAD
   get shouldPlayPreroll() {
     // prerolls are represented by cue points with 0 as value
     // or by an empty array so no cue points at all which means this ad break can be played anytime &
@@ -207,15 +206,12 @@
   },
   playedPreroll: false,
   autoplaying: false,
-=======
-  autoPlaying: false,
   providedTitle: '',
   inferredTitle: '',
   providedLoop: false,
   userPrefersLoop: false,
   providedPoster: '',
   inferredPoster: '',
->>>>>>> 83f6a337
   inferredViewType: 'unknown',
   providedViewType: 'unknown',
   providedStreamType: 'unknown',
