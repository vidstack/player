--- conflicted
+++ resolved
@@ -11,13 +11,10 @@
 import type { GoogleCastLoader } from '../../providers/google-cast/loader';
 import type { MediaProviderAdapter } from '../../providers/types';
 import { coerceToError } from '../../utils/error';
-<<<<<<< HEAD
 import { AdsController } from '../ads/controller';
-=======
 import { canGoogleCastSrc } from '../../utils/mime';
 import { preconnect } from '../../utils/network';
 import { IS_CHROME, IS_IOS } from '../../utils/support';
->>>>>>> 83f6a337
 import type { MediaContext } from '../api/media-context';
 import type { MediaFullscreenChangeEvent } from '../api/media-events';
 import * as RE from '../api/media-request-events';
@@ -35,13 +32,9 @@
   readonly _fullscreen: FullscreenController;
   readonly _orientation: ScreenOrientationController;
 
-<<<<<<< HEAD
-  private readonly _provider: ReadSignal<MediaProviderAdapter | null>;
   private readonly _ads: ReadSignal<AdsController | null>;
-=======
   private readonly _$provider: ReadSignal<MediaProviderAdapter | null>;
   private readonly _providerQueue = new RequestQueue();
->>>>>>> 83f6a337
 
   constructor(
     private _stateMgr: MediaStateManager,
@@ -49,12 +42,8 @@
     private _media: MediaContext,
   ) {
     super();
-<<<<<<< HEAD
-    this._provider = _media.$provider;
     this._ads = _media.$ads;
-=======
     this._$provider = _media.$provider;
->>>>>>> 83f6a337
     this._controls = new MediaControls();
     this._fullscreen = new FullscreenController();
     this._orientation = new ScreenOrientationController();
@@ -139,12 +128,7 @@
   async _play(trigger?: Event) {
     if (__SERVER__) return;
 
-<<<<<<< HEAD
-    const { canPlay, paused, ended, autoplaying, seekableStart, adStarted, shouldPlayPreroll } =
-      this.$state;
-=======
-    const { canPlay, paused, autoPlaying } = this.$state;
->>>>>>> 83f6a337
+    const { canPlay, paused, autoPlaying, adStarted, shouldPlayPreroll } = this.$state;
 
     if (this._handleLoadPlayStrategy(trigger)) return;
 
@@ -153,7 +137,6 @@
     if (trigger) this._request._queue._enqueue('media-play-request', trigger);
 
     try {
-<<<<<<< HEAD
       if (adStarted() || shouldPlayPreroll()) {
         // since the play event is actually happening on the seperate ad video player
         const playEvent = this.createEvent('play', {
@@ -164,20 +147,10 @@
 
         return await peek(this._ads)!.play();
       } else {
-        const provider = peek(this._provider);
+        const provider = peek(this._$provider);
         throwIfNotReadyForPlayback(provider, peek(canPlay));
-
-        if (peek(ended)) {
-          provider!.currentTime = seekableStart() + 0.1;
-        }
-
         return await provider!.play();
       }
-=======
-      const provider = peek(this._$provider);
-      throwIfNotReadyForPlayback(provider, peek(canPlay));
-      return await provider!.play();
->>>>>>> 83f6a337
     } catch (error) {
       if (__DEV__) this._logError('play request failed', error, trigger);
 
@@ -227,34 +200,29 @@
     }
 
     try {
-      const provider = peek(this._$provider);
-      throwIfNotReadyForPlayback(provider, peek(canPlay));
-      return await provider!.pause();
+      if (adStarted() || shouldPlayPreroll()) {
+        // since the play event is actually happening on the seperate ad video player
+        const pauseEvent = this.createEvent('pause', {
+          trigger,
+        });
+
+        this._stateMgr._handle(pauseEvent);
+
+        return await peek(this._ads)!.pause();
+      } else {
+        const provider = peek(this._$provider);
+        throwIfNotReadyForPlayback(provider, peek(canPlay));
+        return await provider!.pause();
+      }
+
     } catch (error) {
       this._request._queue._delete('media-pause-request');
 
-<<<<<<< HEAD
-    if (adStarted() || shouldPlayPreroll()) {
-      // since the play event is actually happening on the seperate ad video player
-      const pauseEvent = this.createEvent('pause', {
-        trigger,
-      });
-
-      this._stateMgr._handle(pauseEvent);
-
-      return await peek(this._ads)!.pause();
-    } else {
-      const provider = peek(this._provider);
-      throwIfNotReadyForPlayback(provider, peek(canPlay));
-
-      return provider!.pause();
-=======
       if (__DEV__) {
         this._logError('pause request failed', error, trigger);
       }
 
       throw error;
->>>>>>> 83f6a337
     }
   }
 
@@ -400,17 +368,11 @@
     canFullscreen.set(supported);
   }
 
-<<<<<<< HEAD
-  private _onPiPSupportChange() {
-    const { canLoad, canPictureInPicture, adStarted } = this.$state,
-      supported = (!adStarted() && this._provider()?.pictureInPicture?.supported) || false;
-=======
   private _watchPiPSupport() {
-    const { canPictureInPicture } = this.$state,
-      supported = !!this._$provider()?.pictureInPicture?.supported;
+    const { canPictureInPicture, adStarted } = this.$state,
+      supported = !!this._$provider()?.pictureInPicture?.supported && !adStarted();
     canPictureInPicture.set(supported);
   }
->>>>>>> 83f6a337
 
   async ['media-airplay-request'](event: RE.MediaAirPlayRequestEvent) {
     try {
@@ -827,15 +789,10 @@
 
   ['media-mute-request'](event: RE.MediaMuteRequestEvent) {
     if (this.$state.muted()) return;
-<<<<<<< HEAD
-    this._request._queue._enqueue('volume', event);
-    this._provider()!.muted = true;
-    this._ads()?.mute();
-=======
     const key = event.type as 'media-mute-request';
     this._request._queue._enqueue(key, event);
     this._$provider()!.setMuted(true);
->>>>>>> 83f6a337
+    this._ads()?.mute();
   }
 
   ['media-unmute-request'](event: RE.MediaUnmuteRequestEvent) {
@@ -843,25 +800,16 @@
 
     if (!muted()) return;
 
-<<<<<<< HEAD
-    this._request._queue._enqueue('volume', event);
-    this._media.$provider()!.muted = false;
-    this._ads()?.setVolume(volume());
-
-    if (volume() === 0) {
-      this._request._queue._enqueue('volume', event);
-      this._provider()!.volume = 0.25;
-      this._ads()?.setVolume(0.25);
-=======
     const key = event.type as 'media-unmute-request';
 
     this._request._queue._enqueue(key, event);
     this._media.$provider()!.setMuted(false);
+    this._ads()?.setVolume(volume());
 
     if (volume() === 0) {
       this._request._queue._enqueue(key, event);
       this._$provider()!.setVolume(0.25);
->>>>>>> 83f6a337
+      this._ads()?.setVolume(0.25);
     }
   }
 
@@ -871,16 +819,11 @@
     const newVolume = event.detail;
     if (volume() === newVolume) return;
 
-<<<<<<< HEAD
-    this._request._queue._enqueue('volume', event);
-    this._provider()!.volume = newVolume;
-    this._ads()?.setVolume(newVolume);
-=======
     const key = event.type as 'media-volume-change-request';
 
     this._request._queue._enqueue(key, event);
     this._$provider()!.setVolume(newVolume);
->>>>>>> 83f6a337
+    this._ads()?.setVolume(newVolume);
 
     if (newVolume > 0 && muted()) {
       this._request._queue._enqueue(key, event);
