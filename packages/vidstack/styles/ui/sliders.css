:where([data-media-slider]) {
  --width: var(--media-slider-width, 100%);
  --height: var(--media-slider-height, 48px);

  --thumb-size: var(--media-slider-thumb-size, 14px);
  --thumb-focus-size: var(--media-slider-focused-thumb-size, calc(var(--thumb-size) * 1.1));

  --track-width: var(--media-slider-track-width, 100%);
  --track-height: var(--media-slider-track-height, 4px);
  --track-focus-width: var(--media-slider-focused-track-width, var(--track-width));
  --track-focus-height: var(--media-slider-focused-track-height, calc(var(--track-height) * 1.25));

  width: var(--width);
  height: var(--height);
  /** Prevent thumb flowing out of slider. */
  margin: 0 calc(var(--thumb-size) / 2);
}

:where([data-media-slider] > shadow-root) {
  display: contents;
}

:where([data-media-slider] [part*='track']) {
  z-index: 1;
  position: absolute;
  width: var(--track-width);
  height: var(--track-height);
  top: 50%;
  left: 0;
  border-radius: var(--media-slider-track-border-radius, 1px);
  transform: translateY(-50%);
  background-color: var(--media-slider-track-bg, rgb(255 255 255 / 0.3));
  backdrop-filter: blur(2px);
}

:where([data-media-slider][data-focus] [part='track']) {
  outline-offset: var(--thumb-size);
}

:where([data-media-slider]:not([data-chapters])[data-interactive] [part*='track']) {
  width: var(--track-focus-width);
  height: var(--track-focus-height);
}

:where([data-media-slider] [part~='track-fill']) {
<<<<<<< HEAD
  z-index: 3; /** above track and track progress. */
  background-color: #fafafa;
=======
  z-index: 2; /** above track and track progress. */
  background-color: var(--media-slider-track-fill-bg, #fafafa);
>>>>>>> 6c4bfaa2
  width: var(--slider-fill-percent);
  will-change: width;
}

:where(media-player[data-live] media-time-slider [part~='track-fill']) {
  background-color: var(--media-slider-track-fill-live-bg, #dc2626);
}

:where(media-time-slider [part~='track-progress']) {
  z-index: 2; /** above track. */
  left: 0;
  width: var(--media-buffered-percent, 0%);
  will-change: width;
  background-color: var(--media-slider-track-progress-bg, rgb(255 255 255 / 0.5));
  backdrop-filter: blur(2px);
}

:where([data-media-slider] [part='thumb-container']) {
  z-index: 3; /** above track fill. */
  position: absolute;
  top: 0;
  left: var(--slider-fill-percent);
  width: var(--thumb-size);
  height: 100%;
  transform: translateX(-50%); /** re-center along x-axis. */
  will-change: left;
  pointer-events: none;
}

:where([data-media-slider][data-dragging] [part='thumb-container']) {
  left: var(--slider-pointer-percent);
}

:where([data-media-slider] [part='thumb']) {
  position: absolute;
  top: 50%;
  left: 0;
  opacity: 0;
  width: var(--thumb-size);
  height: var(--thumb-size);
  border-radius: var(--media-slider-thumb-border-radius, 9999px);
  background-color: var(--media-slider-thumb-bg, #fff);
  transform: translateY(-50%);
  transition: opacity 0.15s ease-in;
  pointer-events: none;
}

:where([data-media-slider][data-dragging], [data-media-slider][data-focus]) :where([part='thumb']) {
  box-shadow: var(--media-slider-focused-thumb-shadow, 0 0 0 4px hsla(0, 0%, 100%, 0.4));
}

:where([data-media-slider][data-interactive] [part='thumb']) {
  opacity: 1;
  transition: var(--media-slider-thumb-transition, opacity 0.2s ease-in, box-shadow 0.2s ease);
  width: var(--thumb-focus-size);
  height: var(--thumb-focus-size);
}

/*
 * ~~~~~~~~~~~~~~~~~~~~~~~~~~~~~~~~~~~~~~~~~~~~~~~~~~
 * Preview
 * ~~~~~~~~~~~~~~~~~~~~~~~~~~~~~~~~~~~~~~~~~~~~~~~~~~
 */

:where([data-media-slider] [slot='preview']) {
  display: flex;
  position: absolute;
  left: var(--preview-left);
  bottom: calc(100% + var(--media-slider-preview-gap, -2px));
  flex-direction: column;
  align-items: center;
  opacity: 0;
  background-color: var(--media-slider-preview-bg);
  border-radius: var(--media-slider-preview-border-radius, 2px);
  pointer-events: none;
  transform: translateX(-50%);
  transition: opacity 0.2s ease-out;
  will-change: left;
}

:where([data-media-slider][data-interactive] [slot='preview']) {
  opacity: 1;
  transition: opacity 0.2s ease-in;
}

:where([data-media-slider] media-slider-value) {
  padding: var(--media-slider-value-padding, 1px 10px);
  color: var(--media-slider-value-color, hsl(0, 0%, 80%));
  background-color: var(--media-slider-value-bg, black);
}

:where(
    media-slider-video:not([aria-hidden='true']) + media-slider-value,
    media-slider-video:not([aria-hidden='true']) + [part='chapter-title'],
    media-slider-thumbnail:not([aria-hidden='true']) + media-slider-value,
    media-slider-thumbnail:not([aria-hidden='true']) + [part='chapter-title']
  ) {
  margin-top: var(--media-slider-value-gap, 8px);
}

:where(media-player:not([data-can-play]) media-time-slider media-slider-value) {
  display: none;
}

/*
 * ~~~~~~~~~~~~~~~~~~~~~~~~~~~~~~~~~~~~~~~~~~~~~~~~~~
 * Vertical
 * ~~~~~~~~~~~~~~~~~~~~~~~~~~~~~~~~~~~~~~~~~~~~~~~~~~
 */

:where([data-media-slider][aria-orientation='vertical']) {
  --width: var(--media-slider-width, 48px);
  --height: var(--media-slider-height, 100%);

  --track-width: var(--media-slider-track-width, 4px);
  --track-height: var(--media-slider-track-height, 100%);
  --track-focus-width: var(--media-slider-focused-track-width, calc(var(--track-width) * 1.25));
  --track-focus-height: var(--media-slider-focused-track-height, var(--track-height));

  /** Prevent thumb flowing out of slider. */
  margin: calc(var(--thumb-size) / 2) 0;
}

:where([data-media-slider][aria-orientation='vertical'] [part*='track']) {
  top: unset;
  bottom: 0;
  left: 50%;
  transform: translateX(-50%);
}

:where([data-media-slider][aria-orientation='vertical'] [part~='track-fill']) {
  width: var(--track-width);
  height: var(--slider-fill-percent);
  will-change: height;
  transform: translateX(-50%);
}

:where([data-media-slider][aria-orientation='vertical'] [part~='track-progress']) {
  top: unset;
  bottom: 0;
  width: var(--track-width);
  height: var(--media-buffered-percent, 0%);
  will-change: height;
}

:where([data-media-slider][aria-orientation='vertical'] [part='thumb-container']) {
  top: unset;
  bottom: var(--slider-fill-percent);
  left: 50%;
  width: 100%;
  will-change: bottom;
  transform: translateX(-50%);
}

:where([data-media-slider][aria-orientation='vertical'][data-dragging] [part='thumb-container']) {
  top: unset;
  bottom: var(--slider-pointer-percent);
}

:where([data-media-slider][aria-orientation='vertical'] [part='thumb']) {
  top: unset;
  bottom: 0;
  left: 50%;
  transform: translateX(-50%) translateY(50%);
}

:where([data-media-slider][aria-orientation='vertical'] [slot='preview']) {
  top: unset;
  left: calc(100% + var(--media-slider-vertical-preview-gap, 4px));
  bottom: var(--preview-bottom);
  will-change: bottom;
  transform: translateY(50%);
}

/*
 * ~~~~~~~~~~~~~~~~~~~~~~~~~~~~~~~~~~~~~~~~~~~~~~~~~~
 * Chapters
 * ~~~~~~~~~~~~~~~~~~~~~~~~~~~~~~~~~~~~~~~~~~~~~~~~~~
 */

:where(media-time-slider [part='chapters']) {
  position: relative;
  display: flex;
  align-items: center;
  width: 100%;
  height: 100%;
}

:where(media-time-slider [part='chapter-container']) {
  display: flex;
  align-items: center;
  width: var(--width);
  height: 100%;
  margin-right: 2px;
}

:where(media-time-slider [part='chapter-container']:last-child) {
  margin-right: 0;
}

:where(media-time-slider [part='chapter']) {
  position: relative;
  display: flex;
  align-items: center;
  width: 100%;
  height: var(--track-height);
}

:where(media-time-slider [part='chapter-container']:hover [part='chapter']) {
  transform: var(--media-slider-chapter-hover-transform, scaleY(1.75));
  transition: var(
    --media-slider-chapter-hover-transition,
    transform 0.1s cubic-bezier(0.4, 0, 1, 1)
  );
}

:where(media-time-slider [part='chapter-title']) {
  font-family: var(--media-font-family, sans-serif);
  font-size: var(--media-slider-chapter-title-font-size: 14px);
  color: var(--media-slider-chapter-title-color, #f5f5f5);
  background-color: var(--media-slider-chapter-title-bg);
}<|MERGE_RESOLUTION|>--- conflicted
+++ resolved
@@ -43,13 +43,8 @@
 }
 
 :where([data-media-slider] [part~='track-fill']) {
-<<<<<<< HEAD
   z-index: 3; /** above track and track progress. */
-  background-color: #fafafa;
-=======
-  z-index: 2; /** above track and track progress. */
   background-color: var(--media-slider-track-fill-bg, #fafafa);
->>>>>>> 6c4bfaa2
   width: var(--slider-fill-percent);
   will-change: width;
 }
