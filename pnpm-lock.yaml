--- conflicted
+++ resolved
@@ -131,12 +131,8 @@
 
   packages/vidstack:
     specifiers:
-<<<<<<< HEAD
       '@alugha/ima': ^2.1.0
-      '@maverick-js/compiler': 0.35.2
-=======
       '@maverick-js/compiler': 0.36.1
->>>>>>> 6c4bfaa2
       '@open-wc/semantic-dom-diff': ^0.19.5
       '@open-wc/testing-helpers': ^2.1.2
       '@types/fscreen': ^1.0.1
@@ -160,18 +156,11 @@
       vite: ^4.2.0
       vitest: ^0.30.0
     dependencies:
-<<<<<<< HEAD
       '@alugha/ima': 2.1.0
-      maverick.js: 0.35.2
-      media-captions: 0.0.11
-      media-icons: 0.4.2
-      type-fest: 3.8.0
-=======
       maverick.js: 0.36.1_typescript@5.0.4
       media-captions: 0.0.12
       media-icons: 0.5.0
       type-fest: 3.10.0_typescript@5.0.4
->>>>>>> 6c4bfaa2
     devDependencies:
       '@maverick-js/compiler': 0.36.1
       '@open-wc/semantic-dom-diff': 0.19.9
@@ -186,11 +175,7 @@
       just-throttle: 4.2.0
       postcss: 8.4.23
       rimraf: 3.0.2
-<<<<<<< HEAD
-      tailwindcss: 3.2.4_postcss@8.4.20
-=======
       tailwindcss: 3.3.2
->>>>>>> 6c4bfaa2
       tslib: 2.5.0
       tsup: 6.7.0_ysxqmvwu3gtlor2giyp77j2bti
       typescript: 5.0.4
@@ -304,14 +289,11 @@
       '@algolia/logger-common': 4.17.0
       '@algolia/requester-common': 4.17.0
 
-<<<<<<< HEAD
   /@alugha/ima/2.1.0:
     resolution: {integrity: sha512-gGMWR9QlSJQR4G8p8nYRR/NHSzCCSLq7Q82Xr0BK154nNCfhykpjqr/hGVZdpFaPecyxEMDP3aSp2dzM421KRA==}
     dev: false
 
-  /@ampproject/remapping/2.2.0:
-    resolution: {integrity: sha512-qRmjj8nj9qmLTQXXmaR1cck3UXSRMPrbsLJAasZpF+t3riI71BXed5ebIOYwQntykeZuhjsdweEc9BxH5Jc26w==}
-=======
+
   /@alloc/quick-lru/5.2.0:
     resolution: {integrity: sha512-UrcABB+4bUrFABwbluTIBErXwvbsU/V7TZWfmbgJfbkwiBuziS9gxdODUyuiecfdGQ85jglMW6juS3+z5TsKLw==}
     engines: {node: '>=10'}
@@ -319,7 +301,6 @@
 
   /@ampproject/remapping/2.2.1:
     resolution: {integrity: sha512-lFMjJTrFL3j7L9yBxwYfCq2k6qqwHyzuUl/XBnif78PWTJYyL/dfowQHWE3sp6U6ZzqWiiIZnpTMO96zhkjwtg==}
->>>>>>> 6c4bfaa2
     engines: {node: '>=6.0.0'}
     dependencies:
       '@jridgewell/gen-mapping': 0.3.3
@@ -5278,49 +5259,11 @@
     resolution: {integrity: sha512-9QNk5KwDF+Bvz+PyObkmSYjI5ksVUYtjW7AU22r2NKcfLJcXp96hkDWU3+XndOsUb+AQ9QhfzfCT2O+CNWT5Tw==}
     dev: true
 
-<<<<<<< HEAD
-  /tailwindcss/3.2.4_postcss@8.4.20:
-    resolution: {integrity: sha512-AhwtHCKMtR71JgeYDaswmZXhPcW9iuI9Sp2LvZPo9upDZ7231ZJ7eA9RaURbhpXGVlrjX4cFNlB4ieTetEb7hQ==}
-    engines: {node: '>=12.13.0'}
-    hasBin: true
-    peerDependencies:
-      postcss: ^8.0.9
-    dependencies:
-      arg: 5.0.2
-      chokidar: 3.5.3
-      color-name: 1.1.4
-      detective: 5.2.1
-      didyoumean: 1.2.2
-      dlv: 1.1.3
-      fast-glob: 3.2.12
-      glob-parent: 6.0.2
-      is-glob: 4.0.3
-      lilconfig: 2.0.6
-      micromatch: 4.0.5
-      normalize-path: 3.0.0
-      object-hash: 3.0.0
-      picocolors: 1.0.0
-      postcss: 8.4.20
-      postcss-import: 14.1.0_postcss@8.4.20
-      postcss-js: 4.0.0_postcss@8.4.20
-      postcss-load-config: 3.1.4_postcss@8.4.20
-      postcss-nested: 6.0.0_postcss@8.4.20
-      postcss-selector-parser: 6.0.11
-      postcss-value-parser: 4.2.0
-      quick-lru: 5.1.1
-      resolve: 1.22.1
-    transitivePeerDependencies:
-      - ts-node
-    dev: true
-
-  /tailwindcss/3.3.1:
-    resolution: {integrity: sha512-Vkiouc41d4CEq0ujXl6oiGFQ7bA3WEhUZdTgXAhtKxSy49OmKs8rEfQmupsfF0IGW8fv2iQkp1EVUuapCFrZ9g==}
-    engines: {node: '>=12.13.0'}
-=======
+
+
   /tailwindcss/3.3.2:
     resolution: {integrity: sha512-9jPkMiIBXvPc2KywkraqsUfbfj+dHDb+JPWtSJa9MLFdrPyazI7q6WX2sUrm7R9eVR7qqv3Pas7EvQFzxKnI6w==}
     engines: {node: '>=14.0.0'}
->>>>>>> 6c4bfaa2
     hasBin: true
     dependencies:
       '@alloc/quick-lru': 5.2.0
